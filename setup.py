--- conflicted
+++ resolved
@@ -85,11 +85,7 @@
                       "requests",
                       "appdirs",
                       "entrypoints",
-<<<<<<< HEAD
-                      "pyqtgraph>=0.11.0",
-=======
                       "pyqtgraph==0.10.0",
->>>>>>> 2fdb90b7
                       "qtconsole", ],
     setup_requires=["cython"],  # cython is a missing required dep of astropy
     # List additional groups of dependencies here (e.g. development
