from pathlib import Path
from typing import Union, List

from databroker.utils import ALL
from warnings import warn


# extension_map = {EDFPlugin: ['edf']}

def load_header(uris: List[Union[str, Path]] = None, uuid: str = None):
    """
    Load a document object, either from a file source or a databroker source, by uuid. If loading from a filename, the
    file will be registered in databroker.

    Parameters
    ----------
    uris
    uuid

    Returns
    -------
    NonDBHeader

    """
    from xicam.plugins import manager as pluginmanager # must be a late import
    # ext = Path(filename).suffix[1:]
    # for cls, extensions in extension_map.items():
    #     if ext in extensions:
    handlercandidates = []
    ext = Path(uris[0]).suffix
    for plugin in pluginmanager.getPluginsOfCategory('DataHandlerPlugin'):
        if ext in plugin.plugin_object.DEFAULT_EXTENTIONS:
            handlercandidates.append(plugin)
    if not handlercandidates: return NonDBHeader({}, [], [], {})
    # try:
    return NonDBHeader(**handlercandidates[0].plugin_object.ingest(uris))
    # except (IsADirectoryError, TypeError):
    #     # TODO: add Header ingestor for directory
    #     return NonDBHeader({}, [], [], {})


class NonDBHeader(object):
    """
    A dictionary-like object summarizing metadata for a run.
    """

    # def _repr_html_(self):
    #     env = jinja2.Environment()
    #     env.filters['human_time'] = _pretty_print_time
    #     template = env.from_string(_HTML_TEMPLATE)
    #     return template.render(document=self)

    ### dict-like methods ###

    def __init__(self, start: dict, descriptors: List[dict], events: List[dict], stop: dict):
        self.startdoc = start
        self.descriptordocs = descriptors
        self.eventdocs = events
        self.stopdoc = stop
<<<<<<< HEAD
        self.uid = start['uid']
=======
        self.uid = start.get('uid', None)
>>>>>>> f7105061

    def __getitem__(self, k):
        try:
            return getattr(self, k)
        except AttributeError as e:
            raise KeyError(k)

    def get(self, *args, **kwargs):
        return getattr(self, *args, **kwargs)

    def items(self):
        for k in self.keys():
            yield k, getattr(self, k)

    def values(self):
        for k in self.keys():
            yield getattr(self, k)

    def keys(self):
        for k in ('start', 'descriptors', 'events', 'stop'):
            yield k

    # def to_name_dict_pair(self):
    #     ret = attr.asdict(self)
    #     ret.pop('db')
    #     ret.pop('_cache')
    #     ret['descriptors'] = self.descriptors
    #     return self._name, ret

    def __len__(self):
        return 4

    def __iter__(self):
        return self.keys()

    # ## convenience methods and properties, encapsulating one-liners ## #

    @property
    def descriptors(self):
        return self.descriptordocs

    @property
    def stream_names(self):
        raise NotImplementedError

    def fields(self, stream_name=ALL):
        """
        Return the names of the fields ('data keys') in this run.

        Parameters
        ----------
        stream_name : string or ``ALL``, optional
            Filter results by stream name (e.g., 'primary', 'baseline'). The
            default, ``ALL``, combines results from all streams.

        Returns
        -------
        fields : set

        Examples
        --------
        Load the most recent run and list its fields.

        >>> h = db[-1]
        >>> h.fields()
        {'eiger_stats1_total', 'eiger_image'}

        See Also
        --------
        :meth:`Header.devices`
        """
        return {key for event in self['eventdocs'] for key in event['data'].keys()}

    def devices(self, stream_name=ALL):
        """
        Return the names of the devices in this run.

        Parameters
        ----------
        stream_name : string or ``ALL``, optional
            Filter results by stream name (e.g., 'primary', 'baseline'). The
            default, ``ALL``, combines results from all streams.

        Returns
        -------
        devices : set

        Examples
        --------
        Load the most recent run and list its devices.

        >>> h = db[-1]
        >>> h.devices()
        {'eiger'}

        See Also
        --------
        :meth:`Header.fields`
        """
        result = set()
        for d in self.descriptors:
            if stream_name is ALL or stream_name == d.get('name', 'primary'):
                result.update(d['object_keys'])
        return result

    def config_data(self, device_name):
        """
        Extract device configuration data from Event Descriptors.

        This refers to the data obtained from ``device.read_configuration()``.

        See example below. The result is structed as a [...deep breath...]
        dictionary of lists of dictionaries because:

        * The device might have been read in multiple event streams
          ('primary', 'baseline', etc.). Each stream name is a key in the
          outer dictionary.
        * The configuration is typically read once per event stream, but in
          general may be read multiple times if the configuration is changed
          mid-stream. Thus, a list is needed.
        * Each device typically produces multiple configuration fields
          ('exposure_time', 'period', etc.). These are the keys of the inner
          dictionary.

        Parameters
        ----------
        device_name : string
            device name (originally obtained from the ``name`` attribute of
            some readable Device)

        Returns
        -------
        result : dict
            mapping each stream name (such as 'primary' or 'baseline') to a
            list of data dictionaries

        Examples
        --------
        Get the device configuration recorded for the device named 'eiger'.

        >>> h.config_data('eiger')
        {'primary': [{'exposure_time': 1.0}]}

        Assign the exposure time to a variable.

        >>> exp_time = h.config_data('eiger')['primary'][0]['exposure_time']

        How did we know that ``'eiger'`` was a valid argument? We can query for
        the complete list of device names:

        >>> h.device_names()
        {'eiger', 'cs700'}
        """
        result = defaultdict(list)
        for d in sorted(self.descriptors, key=lambda d: d['time']):
            config = d['configuration'].get(device_name)
            if config:
                result[d['name']].append(config['data'])
        return dict(result)  # strip off defaultdict behavior

    def documents(self, stream_name=ALL, fields=None, fill=False):
        """
        Load all documents from the run.

        This is a generator the yields ``(name, doc)``.

        Parameters
        ----------
        stream_name : string or ``ALL``, optional
            Filter results by stream name (e.g., 'primary', 'baseline'). The
            default, ``ALL``, combines results from all streams.
        fill : bool, optional
            Whether externally-stored data should be filled in. False by
            default.

        Yields
        ------
        name, doc : (string, dict)

        Examples
        --------
        Loop through the documents from a run.

        >>> h = db[-1]
        >>> for name, doc in h.headers():
        ...     # do something
        """
        yield 'start', self.startdoc
        for doc in self.descriptors:
            yield 'descriptor', doc
        for doc in self.eventdocs:
            yield 'event', doc
        yield 'stop', self.stopdoc

    def stream(self, *args, **kwargs):
        warn("The 'stream' method been renamed to 'documents'. The old name "
             "will be removed in the future.")
        yield from self.documents(*args, **kwargs)

    def table(self, stream_name='primary', fields=None, fill=False,
              timezone=None, convert_times=True, localize_times=True):
        '''
        Load the data from one event stream as a table (``pandas.DataFrame``).

        Parameters
        ----------
        stream_name : str, optional
            Get events from only "event stream" with this name.

            Default is 'primary'

        fields : List[str], optional
            whitelist of field names of interest; if None, all are returned

            Default is None

        fill : bool or Iterable[str], optional
            Which fields to fill.  If `True`, fill all
            possible fields.

            Each event will have the data filled for the intersection
            of it's external keys and the fields requested filled.

            Default is False

        handler_registry : dict, optional
            mapping filestore specs (strings) to handlers (callable classes)

        convert_times : bool, optional
            Whether to convert times from float (seconds since 1970) to
            numpy datetime64, using pandas. True by default.

        timezone : str, optional
            e.g., 'US/Eastern'; if None, use metadatastore configuration in
            `self.mds.config['timezone']`

        localize_times : bool, optional
            If the times should be localized to the 'local' time zone.  If
            True (the default) the time stamps are converted to the localtime
            zone (as configure in mds).

            This is problematic for several reasons:

              - apparent gaps or duplicate times around DST transitions
              - incompatibility with every other time stamp (which is in UTC)

            however, this makes the dataframe repr look nicer

            This implies convert_times.

            Defaults to True to preserve back-compatibility.

        Returns
        -------
        table : pandas.DataFrame

        Examples
        --------
        Load the 'primary' data stream from the most recent run into a table.

        >>> h = db[-1]
        >>> h.table()

        This is equivalent. (The default stream_name is 'primary'.)

        >>> h.table(stream_name='primary')
                                    time intensity
        0  2017-07-16 12:12:37.239582345       102
        1  2017-07-16 12:12:39.958385283       103

        Load the 'baseline' data stream.

        >>> h.table(stream_name='baseline')
                                    time temperature
        0  2017-07-16 12:12:35.128515999         273
        1  2017-07-16 12:12:40.128515999         274
        '''
        raise NotImplementedError

    def events(self, stream_name='primary', fields=None, fill=False):
        """
        Load all Event documents from one event stream.

        This is a generator the yields Event documents.

        Parameters
        ----------
        stream_name : str, optional
            Get events from only "event stream" with this name.

            Default is 'primary'

        fields : List[str], optional
            whitelist of field names of interest; if None, all are returned

            Default is None

        fill : bool or Iterable[str], optional
            Which fields to fill.  If `True`, fill all
            possible fields.

            Each event will have the data filled for the intersection
            of it's external keys and the fields requested filled.

            Default is False

        Yields
        ------
        doc : dict

        Examples
        --------
        Loop through the Event documents from a run. This is 'lazy', meaning
        that only one Event at a time is loaded into memory.

        >>> h = db[-1]
        >>> for event in h.events():
        ...    # do something

        List the Events documents from a run, loading them all into memory at
        once.

        >>> events = list(h.events())
        # """
        # ev_gen = self.db.get_events([self], stream_name=stream_name,
        #                             fields=fields, fill=fill)

        for ev in self.eventdocs:
            if not set(fields).isdisjoint(set(ev['data'].keys())) or not fields:
                yield ev

    def data(self, field, stream_name='primary', fill=True):
        """
        Extract data for one field. This is convenient for loading image data.

        Parameters
        ----------
        field : string
            such as 'image' or 'intensity'

        stream_name : string, optional
            Get data from a single "event stream." Default is 'primary'

        fill : bool, optional
             If the data should be filled.

        Yields
        ------
        data
        """
        if fill:
            fill = {field}
        for event in self.events(stream_name=stream_name,
                                 fields=[field],
                                 fill=fill):
            yield event['data'][field].asarray()

    def meta_array(self, field=None):
        return DocMetaArray(self, field)

from functools import lru_cache
import numpy as np
from xicam.core import msg

class DocMetaArray(object):
    def __init__(self, header: NonDBHeader, field=None):
        if not field:
            fields = list(header.fields())
            if len(fields) > 1:
                raise ValueError('Unspecified field for document stream with >1 field')
        else:
            fields = [field]
        self.events = list(header.events(fields=fields))
        if not field: field = list(self.events[0]['data'].keys())[0]
        self.field = field
        firstslice = self.slice(0)
        self.dtype = firstslice.dtype
        self.len = len(list(self.events))
        self.shape = (self.len, *firstslice.shape)
        self.ndim = firstslice.ndim + 1
        self.size = firstslice.size * self.len

    def min(self):
        return self._min

    def max(self):
        return self._max

    def slice(self, i):
        arr = self.events[i]['data'][self.field]
        if hasattr(arr, 'asarray'):
            arr = arr.asarray()
        self._min = arr.min()
        self._max = arr.max()
        return arr

    def __getitem__(self, item: Union[List[slice], int]):
        if isinstance(item, list) and len(item)>1:
            rmin = item[0].start if item[0].start is not None else 0
            rmax = item[0].stop if item[0].stop is not None else self.shape[0]
            rstep = item[0].step if item[0].step is not None else 1
            r = range(rmin, rmax, rstep)
            return np.array([self.slice(i)[item[1:]] for i in r])
        return self.slice(item)

    def transpose(self,ax):
        if ax != [0,1,2]:
            raise ValueError('A DocMetaArray cannot actually be transposed; the transpose method is provided for '
                             'compatibility with pyqtgraph''s ImageView')
        return self

    def __len__(self):
        return self.len

    # TODO: Add asarray


class lazyfield(object):
    def __init__(self, handler_cls, resource_path, resource_kwargs):
        self.handler_cls = handler_cls
        self.resource_path = resource_path
        self.resource_kwargs = resource_kwargs
        self._handler = None
        super(lazyfield, self).__init__()

    @property
    def handler(self):
        if not self._handler:
            self._handler = self.handler_cls(*self.resource_path)
        return self._handler

    def implements(self, t):
        if t == 'MetaArray': return True

    def asarray(self):
        return self.handler(**self.resource_kwargs)

# TODO: Eliminate lazyfield and use only handler in doc?


<|MERGE_RESOLUTION|>--- conflicted
+++ resolved
@@ -57,11 +57,7 @@
         self.descriptordocs = descriptors
         self.eventdocs = events
         self.stopdoc = stop
-<<<<<<< HEAD
-        self.uid = start['uid']
-=======
         self.uid = start.get('uid', None)
->>>>>>> f7105061
 
     def __getitem__(self, k):
         try:
