--- conflicted
+++ resolved
@@ -34,12 +34,9 @@
     """
     # First rely on custom "sniffers" that can employ file signatures (magic
     # numbers) or any other format-specific tricks to extract a mimetype.
-<<<<<<< HEAD
-=======
     if Path(filename).is_dir():
         return None  # TODO: do directories have mime-type?
 
->>>>>>> a38cfdf2
     with open(filename, 'rb') as file:
         # The choice of 64 bytes is arbitrary. We may increase this in the
         # future if we discover reason to. Therefore, sniffers should not
@@ -131,26 +128,17 @@
     try:
         mimetype = detect_mimetype(filename)
     except UnknownFileType as e:
-<<<<<<< HEAD
-        warn(f"{e}")
-        # TODO -- handle mimetypes appropriately
-        mimetype = "application/edf"
-=======
         msg.logMessage(f"{e}", msg.WARNING)
     else:
         msg.logMessage(f'Mimetype detected: {mimetype}')
 
->>>>>>> a38cfdf2
     try:
         ingestor = choose_ingestor(filename, mimetype)
     except NoIngestor as e:
         warn(f"{e}. Falling-back to DataHandlers")
-<<<<<<< HEAD
-=======
     else:
         msg.logMessage(f'Ingestor selected: {ingestor}')
 
->>>>>>> a38cfdf2
     if ingestor:
         document = list(ingestor(uris))
         uid = document[0][1]["uid"]
