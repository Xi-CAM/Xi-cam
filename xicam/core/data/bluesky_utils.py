from databroker.core import BlueskyRun
import numpy as np


class InvalidStreamError(KeyError):
    pass


class InvalidFieldError(KeyError):
    pass


def ndims_from_descriptor(descriptor: dict, field: str):
    return len(descriptor["data_keys"][field]["shape"])  # NOTE: this doesn't include event dim


def shape_from_descriptor(descriptor: dict, field: str):
    return descriptor["data_keys"][field]["shape"]


def fields_from_stream(run: BlueskyRun, stream: str):
    fields = []
    for descriptor in descriptors_from_stream(run, stream):
        fields.extend(fields_from_descriptor(descriptor))
    return fields


def descriptors_from_stream(run: BlueskyRun, stream: str):
    if stream not in run:
        raise InvalidStreamError(f"The stream named {stream} is not present in {BlueskyRun}")
    return run[stream].metadata["descriptors"]


def fields_from_descriptor(descriptor):
    return list(descriptor["data_keys"].keys())


def streams_from_run(run: BlueskyRun):
    return list(run)


def xarray_from_run(run: BlueskyRun, stream: str = None, field: str = None):
    data = run.to_dask()

    if stream:
        data = data[stream]

        if field:
            data = data[field]

    return data


<<<<<<< HEAD
def get_all_image_fields(run_catalog, stream=None):
    # image_fields = []
    all_streams_image_fields = {}
    streams = [stream] if streams else get_all_streams(run_catalog)
    for stream in streams:
        stream_fields = get_stream_data_keys(run_catalog, stream)
        field_names = stream_fields.keys()
        for field_name in field_names:
            field_shape = len(stream_fields[field_name]["shape"])
            if field_shape > 1 and field_shape < 5:
                # if field contains at least 1 entry that is at least one-dimensional (shape=2)
                # or 2-dimensional (shape=3) or up to 3-dimensional (shape=4)
                # then add field e.g. 'fccd_image'
                if stream in all_streams_image_fields.keys():  # add values to stream dict key
                    all_streams_image_fields[stream].append(field_name)
                else:  # if stream does not already exist in dict -> create new entry
                    all_streams_image_fields[stream] = [field_name]
            # TODO how to treat non image data fields in streams
            # else:
    return all_streams_image_fields


def guess_stream_field(catalog: BlueskyRun):
    # TODO: use some metadata (techniques?) for guidance about how to get a preview

    streams = streams_from_run(catalog)
    if "primary" in streams:
        streams.remove("primary")
        streams.insert(0, "primary")

    for stream in streams:
=======
def is_image_field(run: BlueskyRun, stream: str, field: str):
    data = getattr(run, stream).to_dask()[field]
    field_dims = data.ndim
    if 6 > field_dims > 2:
        # if field contains at least 1 entry that is at least one-dimensional (shape=2)
        # or 2-dimensional (shape=3) or up to 3-dimensional (shape=4)
        # then add field e.g. 'fccd_image'
        return True


def guess_stream_field(catalog: BlueskyRun):
    # TODO: use some metadata (techniques?) for guidance about how to get a preview

    streams = streams_from_run(catalog)
    if "primary" in streams:
        streams.remove("primary")
        streams.insert(0, "primary")

    for stream in streams:
>>>>>>> 825ac511
        descriptor = descriptors_from_stream(catalog, stream)[0]
        fields = fields_from_descriptor(descriptor)
        for field in fields:
            field_ndims = ndims_from_descriptor(descriptor, field)
            if field_ndims > 1:
                return stream, field


def preview(catalog: BlueskyRun, stream: str, field: str):
    data = getattr(catalog, stream).to_dask()[field].squeeze()
    for i in range(len(data.shape) - 2):
        data = data[0]
    return np.asarray(data.compute())<|MERGE_RESOLUTION|>--- conflicted
+++ resolved
@@ -51,39 +51,6 @@
     return data
 
 
-<<<<<<< HEAD
-def get_all_image_fields(run_catalog, stream=None):
-    # image_fields = []
-    all_streams_image_fields = {}
-    streams = [stream] if streams else get_all_streams(run_catalog)
-    for stream in streams:
-        stream_fields = get_stream_data_keys(run_catalog, stream)
-        field_names = stream_fields.keys()
-        for field_name in field_names:
-            field_shape = len(stream_fields[field_name]["shape"])
-            if field_shape > 1 and field_shape < 5:
-                # if field contains at least 1 entry that is at least one-dimensional (shape=2)
-                # or 2-dimensional (shape=3) or up to 3-dimensional (shape=4)
-                # then add field e.g. 'fccd_image'
-                if stream in all_streams_image_fields.keys():  # add values to stream dict key
-                    all_streams_image_fields[stream].append(field_name)
-                else:  # if stream does not already exist in dict -> create new entry
-                    all_streams_image_fields[stream] = [field_name]
-            # TODO how to treat non image data fields in streams
-            # else:
-    return all_streams_image_fields
-
-
-def guess_stream_field(catalog: BlueskyRun):
-    # TODO: use some metadata (techniques?) for guidance about how to get a preview
-
-    streams = streams_from_run(catalog)
-    if "primary" in streams:
-        streams.remove("primary")
-        streams.insert(0, "primary")
-
-    for stream in streams:
-=======
 def is_image_field(run: BlueskyRun, stream: str, field: str):
     data = getattr(run, stream).to_dask()[field]
     field_dims = data.ndim
@@ -103,7 +70,6 @@
         streams.insert(0, "primary")
 
     for stream in streams:
->>>>>>> 825ac511
         descriptor = descriptors_from_stream(catalog, stream)[0]
         fields = fields_from_descriptor(descriptor)
         for field in fields:
