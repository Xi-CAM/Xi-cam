import inspect
import logging
import sys
import os
import time
from typing import Any
import traceback
import threading
from collections import defaultdict
from qtpy.QtCore import QTimer
from xicam.core import paths

"""
This module provides application-wide logging tools. Unhandled exceptions are hooked into the log. Messages and progress
can be displayed in the main Xi-cam window using showProgress and showMessage.

"""

# TODO: Add logging for images
# TODO: Add icons in GUI reflection


# GUI widgets are registered into these slots to display messages/progress
statusbar = None
progressbar = None
os.makedirs(os.path.join(paths.user_cache_dir, "logs"), exist_ok=True)
logging.basicConfig(filename=os.path.join(paths.user_cache_dir, "logs", "out.log"), level=logging.DEBUG)

blacklist = [
    "fabio.edfimage",
    "ipykernel.inprocess.ipkernel",
    "pyFAI.azimuthalIntegrator",
    "traitlets",
    "fabio.openimage",
    "fabio.fabioutils",
    "PyQt5.uic.uiparser",
    "yapsy",
    "caproto.threading.client",
    "caproto._circuit",
    "caproto",
]

for modname in blacklist:
    logging.getLogger(modname).setLevel(logging.ERROR)
stdch = logging.StreamHandler()

# Log levels constants
DEBUG = logging.DEBUG  # 10
INFO = logging.INFO  # 20
WARNING = logging.WARNING  # 30
ERROR = logging.ERROR  # 40
CRITICAL = logging.CRITICAL  # 50

levels = {DEBUG: "DEBUG", INFO: "INFO", WARNING: "WARNING", ERROR: "ERROR", CRITICAL: "CRITICAL"}

trayicon = None
if "qtpy" in sys.modules:
    from qtpy.QtWidgets import QApplication

    if QApplication.instance():
        from qtpy.QtWidgets import QSystemTrayIcon
        from qtpy.QtGui import QIcon, QPixmap
        from xicam.gui.static import path

<<<<<<< HEAD
        trayicon = QSystemTrayIcon(QIcon(QPixmap(str(path('icons/cpu.png')))))  # TODO: better icon
=======
        trayicon = QSystemTrayIcon(QIcon(QPixmap(str(path("icons/cpu.png")))))  # TODO: better icon
>>>>>>> 9f93614b

_thread_count = 0


def _increment_thread():
    global _thread_count
    _thread_count += 1
    return _thread_count


threadIds = defaultdict(_increment_thread)


def showProgress(value: int, minval: int = 0, maxval: int = 100):
    """
    Displays the progress value on the subscribed QProgressBar (set as the global progressbar)

    Parameters
    ----------
    value   : int
        Progress value.
    minval  : int
        Minimum value (default: 0)
    maxval  : int
        Maximum value (default: 100)

    """
    if progressbar:
        from .. import threads  # must be a late import

        threads.invoke_in_main_thread(progressbar.show)
        threads.invoke_in_main_thread(progressbar.setRange, minval, maxval)
        threads.invoke_in_main_thread(progressbar.setValue, value)


def showBusy():
    """
     Displays a busy indicator on the subscribed QProgressBar (set as the global progressbar)

    """
    if progressbar:
        from .. import threads  # must be a late import

        threads.invoke_in_main_thread(progressbar.show)
        threads.invoke_in_main_thread(progressbar.setRange, 0, 0)


def hideBusy():
    """
    Stops a busy indicator on the subscribed QProgressBar (set as the global progressbar)

    """
    if progressbar:
        progressbar.hide()
        progressbar.setRange(0, 100)


# aliases
showReady = hideBusy
hideProgress = hideBusy


def notifyMessage(*args, timeout=8000, title="", level: int = INFO):
    """
    Same as logMessage, but displays to the subscribed notification system with a timeout.

    Parameters
    ----------
    args        :   tuple(str)
        See logMessage...
    timeout     :   int
        How long the message is displayed. If set 0, the message is persistent.
    kwargs      :   dict
        See logMessage...
    Returns
    -------

    """
    global trayicon
    if trayicon:
        icon = None
        if level in [INFO, DEBUG]:
            icon = trayicon.Information
        if level == WARNING:
            icon = trayicon.Warning
        if level in [ERROR, CRITICAL]:
            icon = trayicon.Critical
        if icon is None:
            raise ValueError("Invalid message level.")
        trayicon.show()
        from .. import threads  # must be a late import
<<<<<<< HEAD
        threads.invoke_in_main_thread(trayicon.showMessage, title, ''.join(args), icon, timeout)
=======

        threads.invoke_in_main_thread(trayicon.showMessage, title, "".join(args), icon, timeout)
>>>>>>> 9f93614b
        threads.invoke_in_main_thread(lambda *_: QTimer.singleShot(timeout, trayicon.hide))
        # trayicon.showMessage(title, ''.join(args), icon, timeout)  # TODO: check if title and message are swapped?

    logMessage(*args)


def showMessage(*args, timeout=5, **kwargs):
    """
    Same as logMessage, but displays to the subscribed statusbar with a timeout.

    Parameters
    ----------
    args        :   tuple(str)
        See logMessage...
    timeout     :   int
        How long the message is displayed. If set 0, the message is persistent.
    kwargs      :   dict
        See logMessage...
    Returns
    -------

    """
    s = " ".join(args)
    if statusbar is not None:
        statusbar.showMessage(s, timeout * 1000)

    logMessage(*args, **kwargs)


def logMessage(*args: Any, level: int = INFO, loggername: str = None, timestamp: str = None, suppressreprint: bool = False):
    """
    Logs messages to logging log. Gui widgets can be subscribed to the log with:
        logging.getLogger().addHandler(callable)


    Parameters
    ----------
    args            : tuple[str]
        Similar to python 3's print(), any number of objects that can be cast as str. These are joined and printed as
        one line.
    level           : int
        Logging level; one of msg.DEBUG, msg.INFO, msg.WARNING, msg.ERROR, msg.CRITICAL. Default is INFO
    loggername      : str
        The name of the log to post the message into. Typically left blank, and populated by inspection.
    timestamp       : str
        The message timestamp, typically left blank.
    suppressreprint : bool
        Allows suppressing output to stdout.

    """

    # Join the args to a string
    s = " ".join(map(str, args))

    # ATTENTION: loggername is 'intelligently' determined with inspect. You probably want to leave it None.
    if not loggername:
        loggername = inspect.stack()[1][3]
    logger = logging.getLogger(loggername)
    logger.setLevel(DEBUG)

    # Set the logging level
    try:
        stdch.setLevel(level)
    except ValueError:
        level = logging.CRITICAL
        logger.log("Unrecognized logger level for following message...", level)
    logger.addHandler(stdch)

    # Make timestamp
    if timestamp is None:
        timestamp = time.asctime()

    # Lookup levelname from level
    levelname = levels[level]

    if threading.current_thread() is threading.main_thread():
        thread = "M"
    else:
        thread = str(threadIds[threading.get_ident()])

    # LOG IT!
    logger.log(level, f"{timestamp} - {loggername} - {levelname} - {thread} - {s}")

    # Also, print message to stdout
    # try:
    #     if not suppressreprint: print(f'{timestamp} - {loggername} - {levelname} - {s}')
    # except UnicodeEncodeError:
    #     print('A unicode string could not be written to console. Some logging will not be displayed.')


def clearMessage():
    """
    Clear messages from the statusbar
    """
    statusbar.clearMessage()


def logError(exception: Exception, value=None, tb=None, **kwargs):
    """
    Logs an exception with traceback. All uncaught exceptions get hooked here

    """

    if not value:
        value = exception
    if not tb:
        tb = exception.__traceback__
    kwargs["level"] = ERROR
    logMessage("\n", "The following error was handled safely by Xi-cam. It is displayed here for debugging.", **kwargs)
    try:
        logMessage("\n", *traceback.format_exception(exception, value, tb), **kwargs)
    except AttributeError:
        logMessage("\n", *traceback.format_exception_only(exception, value), **kwargs)


import sys

sys._excepthook = sys.excepthook = logError<|MERGE_RESOLUTION|>--- conflicted
+++ resolved
@@ -62,11 +62,7 @@
         from qtpy.QtGui import QIcon, QPixmap
         from xicam.gui.static import path
 
-<<<<<<< HEAD
-        trayicon = QSystemTrayIcon(QIcon(QPixmap(str(path('icons/cpu.png')))))  # TODO: better icon
-=======
         trayicon = QSystemTrayIcon(QIcon(QPixmap(str(path("icons/cpu.png")))))  # TODO: better icon
->>>>>>> 9f93614b
 
 _thread_count = 0
 
@@ -158,12 +154,8 @@
             raise ValueError("Invalid message level.")
         trayicon.show()
         from .. import threads  # must be a late import
-<<<<<<< HEAD
-        threads.invoke_in_main_thread(trayicon.showMessage, title, ''.join(args), icon, timeout)
-=======
 
         threads.invoke_in_main_thread(trayicon.showMessage, title, "".join(args), icon, timeout)
->>>>>>> 9f93614b
         threads.invoke_in_main_thread(lambda *_: QTimer.singleShot(timeout, trayicon.hide))
         # trayicon.showMessage(title, ''.join(args), icon, timeout)  # TODO: check if title and message are swapped?
 
