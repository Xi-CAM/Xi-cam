--- conflicted
+++ resolved
@@ -410,14 +410,10 @@
     if state["name"] is None:
         raise NameError('The provided operation is unnamed.')
 
-<<<<<<< HEAD
-    operation_class = type('WrappedOperationPlugin', (OperationPlugin,), state)  # Ignore intellisense warnings
-=======
     if type(state["output_names"]) == str:
         state["output_names"] = (state["output_names"],)
 
     operation_class = type("WrappedOperationPlugin", (OperationPlugin,), state)  # Ignore intellisense warnings
->>>>>>> d6b3f676
     operation_class._func = staticmethod(func)
 
     operation_class._validate()
