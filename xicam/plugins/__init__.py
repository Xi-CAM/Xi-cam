--- conflicted
+++ resolved
@@ -24,15 +24,12 @@
 from .controllerplugin import ControllerPlugin
 from .widgetplugin import QWidgetPlugin
 from .plugin import PluginType
-<<<<<<< HEAD
 # TODO : rename (since IntentCanvas is now a PluginType within Xi-CAM)
 from .intentcanvasplugin import IntentCanvasPlugin
-=======
 from .dataresourceplugin import DataResourcePlugin
 from .fittablemodelplugin import Fittable1DModelPlugin
 from .ezplugin import _EZPlugin, EZPlugin
 from .hints import PlotHint, Hint
->>>>>>> d03c3f8c
 
 try:
     # try to find the venvs entrypoint
