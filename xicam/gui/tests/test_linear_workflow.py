--- conflicted
+++ resolved
@@ -16,8 +16,7 @@
     workflow_editor = WorkflowEditor(custom_parameter_workflow)
     workflow_editor.show()
     qtbot.addWidget(workflow_editor)
-<<<<<<< HEAD
-    workflow_editor.workflowview.selectRow(0)  # Note: models is empty here because pluginmanger hasn't finished load yet
+    workflow_editor.workflowview.setCurrentIndex(workflow_editor.workflowview.model().createIndex(0,0))  # Note: models is empty here because pluginmanger hasn't finished load yet
 
 
 def test_menu(qtbot):
@@ -29,7 +28,4 @@
     manager.initialize_types()
     manager.collect_plugins()
 
-    qtbot.wait(10000)
-=======
-    workflow_editor.workflowview.setCurrentIndex(workflow_editor.workflowview.model().createIndex(0,0))  # Note: models is empty here because pluginmanger hasn't finished load yet
->>>>>>> 89f7c95d
+    qtbot.wait(10000)