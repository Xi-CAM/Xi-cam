--- conflicted
+++ resolved
@@ -85,7 +85,6 @@
     catalog = load_header([
                               'C:\\Users\\LBL\\PycharmProjects\\merged-repo\\NS_200805056.cxi'])
 
-<<<<<<< HEAD
     intents = project_nxCXI_ptycho(catalog)
     data = intents[0].image
     return data.transpose('y (nm)', 'x (nm)', 'E (eV)')
@@ -103,28 +102,18 @@
     return data
 
 
-def test_NDViewer(ir_stxm_data, qtbot):
-=======
 def test_NDViewer(simple_small_data, qtbot):
->>>>>>> 053e12ac
     from xicam.gui.widgets.ndimageview import NDImageView
     from skimage.transform import rescale, resize, downscale_local_mean
 
 
     w = NDImageView()
     w.histogram_subsampling_axes = ['E (eV)']
-<<<<<<< HEAD
-    w.setData(cosmic_data)
+    w.setData(simple_small_data)
 
     qtbot.addWidget(w)
     w.show()
-    qtbot.stopForInteraction()
-=======
-    w.setData(simple_small_data)
-
-    qtbot.addWidget(w)
     # qtbot.stopForInteraction()
->>>>>>> 053e12ac
 
 # @pytest.fixture
 # def xarray_catalog():
