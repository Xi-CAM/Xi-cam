--- conflicted
+++ resolved
@@ -126,11 +126,7 @@
                         search_state.process_queries()
                     except Exception as e:
                         log.error(e)
-<<<<<<< HEAD
                         msg.showMessage("Unable to query: ", str(e))
-
-=======
->>>>>>> 4d6efe35
 
         self.process_queries_thread = ProcessQueriesThread()
         self.process_queries_thread.start()
@@ -240,16 +236,21 @@
                     query = self.query_queue.get()
                 break
         log.debug('Submitting query %r', query)
-        t0 = time.monotonic()
-        invoke_in_main_thread(lambda: msg.showMessage("Running Query"))
-        invoke_in_main_thread(lambda: msg.showBusy())
-        self._results_catalog = self.selected_catalog.search(query)
-        self.check_for_new_entries()
-        invoke_in_main_thread(lambda: msg.hideBusy())
-        duration = time.monotonic() - t0
-        log.debug('Query yielded %r results (%.3f s).',
-                  len(self._results_catalog), duration)
-        self.new_results_catalog.emit()
+        try:
+            t0 = time.monotonic()
+            msg.showMessage("Running Query")
+            msg.showBusy()
+            self._results_catalog = self.selected_catalog.search(query)
+            self.check_for_new_entries()
+            duration = time.monotonic() - t0
+            log.debug('Query yielded %r results (%.3f s).',
+                    len(self._results_catalog), duration)
+            self.new_results_catalog.emit()
+        except Exception as e:
+            msg.logError(e)
+            msg.showMessage("Problem running query")
+        finally:
+            msg.hideBusy()
 
     def search(self):
         self.search_results_model.clear()
@@ -270,37 +271,39 @@
         self.show_results_event.clear()
         t0 = time.monotonic()
         counter = 0
-<<<<<<< HEAD
-        msg.showBusy()
-        while not self._new_entries.empty():
-=======
-
-        while not self._new_uids_queue.empty():
->>>>>>> 4d6efe35
-            counter += 1
-            new_uid = self._new_uids_queue.get()
-            entry = self._results_catalog[new_uid]
-            row = []
-            try:
-                row_data = self.apply_search_result_row(entry)
-            except SkipRow:
-                continue
-            if not header_labels_set:
-                # Set header labels just once.
-                self.search_results_model.setHorizontalHeaderLabels(list(row_data))
-                header_labels_set = True
-            for value in row_data.values():
-                item = QStandardItem()
-                item.setData(value, Qt.DisplayRole)
-                item.setData(new_uid, Qt.UserRole)
-                row.append(item)
-            self.search_results_model.appendRow(row)
-        if counter:
-            self.sig_update_header.emit()
-            duration = time.monotonic() - t0
-            log.debug("Displayed %d new results (%.3f s).", counter, duration)
-        self.show_results_event.set()
-        msg.hideBusy()
+        
+        try:
+            msg.showBusy()
+            while not self._new_uids_queue.empty():
+                counter += 1
+                new_uid = self._new_uids_queue.get()
+                entry = self._results_catalog[new_uid]
+                row = []
+                try:
+                    row_data = self.apply_search_result_row(entry)
+                except SkipRow:
+                    continue
+                if not header_labels_set:
+                    # Set header labels just once.
+                    self.search_results_model.setHorizontalHeaderLabels(list(row_data))
+                    header_labels_set = True
+                for value in row_data.values():
+                    item = QStandardItem()
+                    item.setData(value, Qt.DisplayRole)
+                    item.setData(new_uid, Qt.UserRole)
+                    row.append(item)
+                self.search_results_model.appendRow(row)
+            if counter:
+                self.sig_update_header.emit()
+                duration = time.monotonic() - t0
+                log.debug("Displayed %d new results (%.3f s).", counter, duration)
+            self.show_results_event.set()
+            msg.hideBusy()
+        except Exception as e:
+            msg.showMessage("Error displaying runs")
+            msg.logError(e)
+        finally:
+            msg.hideBusy()
 
     def reload(self):
         t0 = time.monotonic()
@@ -339,30 +342,18 @@
         self.selected_rows = set()
 
     def emit_selected_result(self, selected, deselected):
-<<<<<<< HEAD
         try:
             self.selected_rows |= set(index.row() for index in selected.indexes())
             self.selected_rows -= set(index.row() for index in deselected.indexes())
             entries = []
             for row in sorted(self.selected_rows):
-                uid = self.search_state._results[row]
-                #TODO this takes  a long time if the catalog is remote
+                uid = self.data(self.index(row, 0), Qt.UserRole)
                 entry = self.search_state._results_catalog[uid]
                 entries.append(entry)
             self.selected_result.emit(entries)
         except Exception as e:
-            log.error("Error emitting selected rows", e)
+            msg.logError(e)
             msg.showMessage("Problem getting info about for selected row")
-=======
-        self.selected_rows |= set(index.row() for index in selected.indexes())
-        self.selected_rows -= set(index.row() for index in deselected.indexes())
-        entries = []
-        for row in sorted(self.selected_rows):
-            uid = self.data(self.index(row, 0), Qt.UserRole)
-            entry = self.search_state._results_catalog[uid]
-            entries.append(entry)
-        self.selected_result.emit(entries)
->>>>>>> 4d6efe35
 
     def emit_open_entries(self, target, indexes):
         rows = set(index.row() for index in indexes)
