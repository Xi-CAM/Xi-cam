from warnings import warn

from qtpy.QtWidgets import QTabBar, QMenu, QAction, QTabWidget
from qtpy.QtGui import QStandardItemModel, QMouseEvent
from qtpy.QtCore import QItemSelectionModel, QObject, Qt
from typing import List
from functools import partial
from xicam.core import msg


class TabView(QTabWidget):
    def __init__(
<<<<<<< HEAD
            self,
            catalogmodel: QStandardItemModel = None,
            selectionmodel: QItemSelectionModel = None,
            widgetcls=None,
            stream=None,
            field=None,
            bindings: List[tuple] = [],
            **kwargs,
=======
        self,
        headermodel: QStandardItemModel = None,
        selectionmodel: QItemSelectionModel = None,
        widgetcls=None,
        stream=None,
        field=None,
        bindings: List[tuple] = [],
        **kwargs,
>>>>>>> c36f70b2
    ):
        """

        Parameters
        ----------
        model
        widgetcls
        stream
        field
        bindings
            A list of tuples with pairs of bindings, s.t. the one item is the name of the attribute on widget cls holding a
            signal (to be mirrored across each new widget), and the second is the receiver.
        kwargs
        """
        super(TabView, self).__init__()
        self.setTabBar(ContextMenuTabBar())
        self.kwargs = kwargs

        self.setWidgetClass(widgetcls)
        self.catalogmodel = None
        self.selectionmodel = None
        if selectionmodel:
            self.setSelectionModel(selectionmodel)  # type: TabItemSelectionModel

<<<<<<< HEAD
        if catalogmodel:
            self.setCatalogModel(catalogmodel)
=======
        if headermodel:
            self.setHeaderModel(headermodel)
>>>>>>> c36f70b2
        self.stream = stream
        self.field = field
        self.bindings = bindings

        self.setTabsClosable(True)
        self.setDocumentMode(True)
        self.tabCloseRequested.connect(self.closeTab)

    def setCatalogModel(self, model: QStandardItemModel):
        self.catalogmodel = model
        if not self.selectionmodel:
            self.selectionmodel = TabItemSelectionModel(self)
        model.dataChanged.connect(self.dataChanged)

    def setHeaderModel(self, model):
        self.setCatalogModel(model)
        warn(DeprecationWarning())

    def setSelectionModel(self, model: QItemSelectionModel):
        self.selectionmodel = model
        self.selectionmodel.currentChanged.connect(lambda current, previous: self.setCurrentIndex(current.row()))
        self.currentChanged.connect(
            lambda i: self.selectionmodel.setCurrentIndex(self.catalogmodel.index(i, 0), QItemSelectionModel.Rows)
        )
        self.currentChanged.connect(
            lambda _: self.selectionmodel.setCurrentIndex(self.catalogmodel.index(self.currentIndex(), 0),
                                                          QItemSelectionModel.ClearAndSelect))

    def dataChanged(self, start, end):
<<<<<<< HEAD
        for i in range(self.catalogmodel.rowCount()):
            itemdata = None
            if hasattr(self.catalogmodel.item(i), "header"):
                itemdata = self.catalogmodel.item(i).header
            else:
                itemdata = self.catalogmodel.item(i).data(Qt.UserRole)

            if self.widget(i):
                if (hasattr(self.widget(i), 'catalog') and self.widget(i).catalog == itemdata) or \
                        (hasattr(self.widget(i), 'header') and self.widget(i).header == itemdata):
                    continue
            try:
                newwidget = self.widgetcls(itemdata, stream=self.stream, field=self.field, **self.kwargs)
            except Exception as ex:
                msg.logMessage(
                    f"A widget of type {self.widgetcls} could not be initialized with args: {itemdata, self.field, self.kwargs}"
=======
        for i in range(self.headermodel.rowCount()):
            itemdata = None
            if hasattr(self.headermodel.item(i), "header"):
                itemdata = self.headermodel.item(i).header
            else:
                itemdata = self.headermodel.item(i).data(Qt.UserRole)

            if self.widget(i):
                if self.widget(i).header == itemdata:
                    continue
            try:
                newwidget = self.widgetcls(itemdata, self.stream, self.field, **self.kwargs)
            except Exception as ex:
                msg.logMessage(
                    f"A widget of type {self.widgetcls} could not be initialized with args: {itemdata, self.stream, self.field, self.kwargs}"
>>>>>>> c36f70b2
                )
                msg.logError(ex)
                self.catalogmodel.removeRow(i)
                self.dataChanged(0, 0)
                return

<<<<<<< HEAD
            self.setCurrentIndex(self.insertTab(i, newwidget, self.catalogmodel.item(i).text()))
=======
            self.setCurrentIndex(self.insertTab(i, newwidget, itemdata.text()))
>>>>>>> c36f70b2
            for sender, receiver in self.bindings:
                if isinstance(sender, str):
                    sender = getattr(newwidget, sender)
                if isinstance(receiver, str):
                    receiver = getattr(newwidget, receiver)
                sender.connect(receiver)

        for i in reversed(range(self.catalogmodel.rowCount(), self.count())):
            self.removeTab(i)

    def setWidgetClass(self, cls):
        self.widgetcls = cls

    def currentCatalog(self):
        return self.catalogmodel.item(self.currentIndex()).data(Qt.UserRole)

    def currentHeader(self):
        return self.catalogmodel.item(self.currentIndex()).header
        warn(DeprecationWarning())

    def closeTab(self, i):
        newindex = self.currentIndex()
        if i <= self.currentIndex():
            newindex -= 1

        self.removeTab(i)
        self.catalogmodel.removeRow(i)
        self.selectionmodel.setCurrentIndex(self.catalogmodel.index(newindex, 0), QItemSelectionModel.Rows)


class TabViewSynchronizer(QObject):
    def __init__(self, tabviews: List[TabView]):
        super(TabViewSynchronizer, self).__init__()
        self.tabviews = tabviews
        for tabview in tabviews:
            tabview.currentChanged.connect(partial(self.sync, sourcetabview=tabview))
            tabview.tabCloseRequested.connect(partial(self.sync, sourcetabview=tabview))

    def sync(self, index, sourcetabview):
        for tabview in self.tabviews:
            if tabview is sourcetabview:
                continue
            tabview.setCurrentIndex(index)
            tabview.dataChanged(None, None)


class ContextMenuTabBar(QTabBar):
    def __init__(self):
        super(ContextMenuTabBar, self).__init__()
        self.contextMenu = QMenu()
        self.closeaction = QAction("&Close")
        self.closeaction.triggered.connect(self.close)
        self.closeothersaction = QAction("Close &Others")
        self.closeothersaction.triggered.connect(self.closeothers)
        self.closeallaction = QAction("Close &All")
        self.closeallaction.triggered.connect(self.closeall)
        self.contextMenu.addActions([self.closeaction, self.closeothersaction, self.closeallaction])
        self._rightclickedtab = None

    def close(self):
        self.tabCloseRequested.emit(self._rightclickedtab)

    def closeothers(self):
        for i in reversed(range(self.count())):
            if i != self._rightclickedtab:
                self.tabCloseRequested.emit(i)

    def closeall(self):
        for i in reversed(range(self.count())):
            self.tabCloseRequested.emit(i)

    def mousePressEvent(self, event: QMouseEvent):
        super(ContextMenuTabBar, self).mousePressEvent(event)
        self._rightclickedtab = self.tabAt(event.pos())
        if self._rightclickedtab != -1:
            if event.button() == Qt.RightButton:
                self.contextMenu.popup(self.mapToGlobal(event.pos()))


class TabItemSelectionModel(QItemSelectionModel):
    def __init__(self, tabview: TabView):
        super(TabItemSelectionModel, self).__init__(tabview.catalogmodel)
        self.tabview = tabview

    def currentIndex(self):
        return self.tabview.currentIndex()<|MERGE_RESOLUTION|>--- conflicted
+++ resolved
@@ -10,7 +10,6 @@
 
 class TabView(QTabWidget):
     def __init__(
-<<<<<<< HEAD
             self,
             catalogmodel: QStandardItemModel = None,
             selectionmodel: QItemSelectionModel = None,
@@ -19,16 +18,6 @@
             field=None,
             bindings: List[tuple] = [],
             **kwargs,
-=======
-        self,
-        headermodel: QStandardItemModel = None,
-        selectionmodel: QItemSelectionModel = None,
-        widgetcls=None,
-        stream=None,
-        field=None,
-        bindings: List[tuple] = [],
-        **kwargs,
->>>>>>> c36f70b2
     ):
         """
 
@@ -53,13 +42,9 @@
         if selectionmodel:
             self.setSelectionModel(selectionmodel)  # type: TabItemSelectionModel
 
-<<<<<<< HEAD
         if catalogmodel:
             self.setCatalogModel(catalogmodel)
-=======
-        if headermodel:
-            self.setHeaderModel(headermodel)
->>>>>>> c36f70b2
+
         self.stream = stream
         self.field = field
         self.bindings = bindings
@@ -89,7 +74,6 @@
                                                           QItemSelectionModel.ClearAndSelect))
 
     def dataChanged(self, start, end):
-<<<<<<< HEAD
         for i in range(self.catalogmodel.rowCount()):
             itemdata = None
             if hasattr(self.catalogmodel.item(i), "header"):
@@ -106,34 +90,14 @@
             except Exception as ex:
                 msg.logMessage(
                     f"A widget of type {self.widgetcls} could not be initialized with args: {itemdata, self.field, self.kwargs}"
-=======
-        for i in range(self.headermodel.rowCount()):
-            itemdata = None
-            if hasattr(self.headermodel.item(i), "header"):
-                itemdata = self.headermodel.item(i).header
-            else:
-                itemdata = self.headermodel.item(i).data(Qt.UserRole)
-
-            if self.widget(i):
-                if self.widget(i).header == itemdata:
-                    continue
-            try:
-                newwidget = self.widgetcls(itemdata, self.stream, self.field, **self.kwargs)
-            except Exception as ex:
-                msg.logMessage(
-                    f"A widget of type {self.widgetcls} could not be initialized with args: {itemdata, self.stream, self.field, self.kwargs}"
->>>>>>> c36f70b2
                 )
                 msg.logError(ex)
                 self.catalogmodel.removeRow(i)
                 self.dataChanged(0, 0)
                 return
 
-<<<<<<< HEAD
             self.setCurrentIndex(self.insertTab(i, newwidget, self.catalogmodel.item(i).text()))
-=======
-            self.setCurrentIndex(self.insertTab(i, newwidget, itemdata.text()))
->>>>>>> c36f70b2
+
             for sender, receiver in self.bindings:
                 if isinstance(sender, str):
                     sender = getattr(newwidget, sender)
