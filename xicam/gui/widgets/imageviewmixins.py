--- conflicted
+++ resolved
@@ -337,11 +337,7 @@
         self.setTransform()
 
 
-<<<<<<< HEAD
-class EwaldCorrected(QSpace, BetterLayout):
-=======
 class EwaldCorrected(QSpace, RowMajor, BetterLayout):
->>>>>>> 72bc6b7d
     def __init__(self, *args, **kwargs):
         super(EwaldCorrected, self).__init__(*args, **kwargs)
         self.toggle_display_mode = QPushButton("Q Space")
