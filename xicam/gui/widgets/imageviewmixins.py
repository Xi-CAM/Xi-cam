--- conflicted
+++ resolved
@@ -379,15 +379,9 @@
         #   - (1, X, Y) vs (X, Y) images
         image = self.image
         if image.ndim == 3:
-<<<<<<< HEAD
             image = Pseudo3DFrameArray(self.process(np.array(image[self.currentIndex])))
         else:
             image = self.process(image)
-=======
-            image = Pseudo3DFrameArray(self.process(np.array(image[self.currentIndex])), image.shape)
-        elif image.ndim == 2:  # Handle potentially already squeezed images (1 frame)
-            image = Pseudo3DFrameArray(self.process(np.asarray(image)), (1, *image.shape))
->>>>>>> 394c5ff9
 
         self.levelMin, self.levelMax = self.process_levels(self._imageLevels)
 
