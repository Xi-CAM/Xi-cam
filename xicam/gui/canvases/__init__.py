--- conflicted
+++ resolved
@@ -93,16 +93,11 @@
             if isinstance(value, DataArray):
                 kwargs[key] = np.asanyarray(value).squeeze()
 
-<<<<<<< HEAD
         if isinstance(intent, ROIIntent):
             self.canvas_widget.view.addItem(intent.roi)
         else:
-            self.canvas_widget.setImage(np.asarray(intent.image).squeeze(), **kwargs)
+            self.canvas_widget.setImage(intent.image.squeeze(), **kwargs)
             self._primary_intent = intent
-=======
-        # TODO: add rendering logic for ROI intents
-        self.canvas_widget.setImage(intent.image.squeeze(), **kwargs)
->>>>>>> 70a4cdf4
 
     def unrender(self, intent) -> bool:
         if self.canvas_widget:
