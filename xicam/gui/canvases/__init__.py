# from abc import ABC, abstractmethod
import numpy as np
from pyqtgraph import ImageView, PlotWidget, ErrorBarItem
import pyqtgraph as pg
<<<<<<< HEAD
from matplotlib import pyplot as plt
from xarray import DataArray

from xicam.core.intents import PlotIntent, ErrorBarIntent


# IntentCanvas -> SingleIntentCanvas -> ImageIntentCanvas
#              -> MultipleIntentCanvas -> PlotItentCanvas

# IntentCanvas.serialize() -> raise NIE
# IntentCanvas.deserialize() -> raise NIE
# not implemented for most derived classes


# How do we be friendly to Jupyter land?
# Use a manager object that sits above Xi-cam land and Generic land
# manager object has a standardized interface for dispatching intents to canvases
# Xi-cam: ProxyModel
# JupyterLand: whatever implements that interface
=======
>>>>>>> 06bf3aee


# # TODO: fix TypeError: metaclass conflict: the metaclass of a derived class must be a (non-strict) subclass of the metaclasses of all its bases
# # class IntentCanvas(ABC):
# class IntentCanvas(PluginType):
#     def __init__(self):
#         pass
#     #     # self._intents = []
#
#     # @abstractmethod
#     def render(self, intent):
#         pass
#
#     # @abstractmethod
#     def unrender(self, intent):
#         pass
from xicam.gui.widgets.plotwidgetmixins import CurveLabels
from xicam.plugins.intentcanvasplugin import IntentCanvas


class XicamIntentCanvas(IntentCanvas):
    """Xi-CAM specific canvas."""
    def __init__(self, *args, **kwargs):
        super(XicamIntentCanvas, self).__init__(*args, **kwargs)
        self.intent_to_items = {}


class ImageIntentCanvas(XicamIntentCanvas, ImageView):
    def __init__(self, *args, **kwargs):
        super(ImageIntentCanvas, self).__init__(*args, **kwargs)

    def render(self, intent):
        # TODO: add rendering logic for ROI intents
        return self.setImage(np.asarray(intent.image))

    def unrender(self, intent) -> bool:
        ...


# (not priority - why is racoon sometimes rotated 90? (depending on os)
class PlotIntentCanvasBlend(CurveLabels):
    ...


class PlotIntentCanvas(XicamIntentCanvas, PlotIntentCanvasBlend):
    def __init__(self, *args, **kwargs):
        # Intercept kwargs that we want to control PlotWidget behavior
        # Get the x & y log mode (default false, which is linear)
        x_log_mode = kwargs.pop("xLogMode", False)
        y_log_mode = kwargs.pop("yLogMode", False)

        super(PlotIntentCanvas, self).__init__(*args, **kwargs)

        self.plotItem.addLegend()
        self.setLogMode(x=x_log_mode, y=y_log_mode)
        self.setLabels(**kwargs.get("labels", {}))

    def colorize(self):
        count = len(self.intent_to_items)
        for i, items in enumerate(self.intent_to_items.values()):
            if count < 9:
                color = pg.mkColor(i)
            else:
                color = pg.intColor(i, hues=count, minHue=180, maxHue=300)

            for item in items:
                item.setData(pen=color)

    def render(self, intent):
        items = []

        if isinstance(intent, (PlotIntent, ErrorBarIntent)):

            plotitem = self.plot(x=np.asarray(intent.x).squeeze(), y=np.asarray(intent.y).squeeze(), name=intent.item_name)
            # Use most recent intent's log mode for the canvas's log mode
            x_log_mode = intent.kwargs.get("xLogMode", self.plotItem.getAxis("bottom").logMode)
            y_log_mode = intent.kwargs.get("yLogMode", self.plotItem.getAxis("left").logMode)
            self.plotItem.setLogMode(x=x_log_mode, y=y_log_mode)
            self.setLabels(**intent.labels)

            items.append(plotitem)

        if isinstance(intent, ErrorBarIntent):
            kwargs = intent.kwargs.copy()
            for key, value in kwargs.items():
                if isinstance(value, DataArray):
                    kwargs[key] = np.asanyarray(value).squeeze()
            erroritem = ErrorBarItem(x=np.asarray(intent.x).squeeze(), y=np.asarray(intent.y).squeeze(), **kwargs)
            self.plotItem.addItem(erroritem)

            items.append(erroritem)

        self.intent_to_items[intent] = items
        self.colorize()
        return items

    def unrender(self, intent) -> bool:
        """Un-render the intent from the canvas and return if the canvas can be removed."""
        if intent in self.intent_to_items:
            items = self.intent_to_items[intent]
            for item in items:
                self.plotItem.removeItem(item)
            del self.intent_to_items[intent]
            self.colorize()

        if not self.intent_to_items:
            return True

        return False<|MERGE_RESOLUTION|>--- conflicted
+++ resolved
@@ -2,12 +2,11 @@
 import numpy as np
 from pyqtgraph import ImageView, PlotWidget, ErrorBarItem
 import pyqtgraph as pg
-<<<<<<< HEAD
+
 from matplotlib import pyplot as plt
 from xarray import DataArray
 
 from xicam.core.intents import PlotIntent, ErrorBarIntent
-
 
 # IntentCanvas -> SingleIntentCanvas -> ImageIntentCanvas
 #              -> MultipleIntentCanvas -> PlotItentCanvas
@@ -22,8 +21,6 @@
 # manager object has a standardized interface for dispatching intents to canvases
 # Xi-cam: ProxyModel
 # JupyterLand: whatever implements that interface
-=======
->>>>>>> 06bf3aee
 
 
 # # TODO: fix TypeError: metaclass conflict: the metaclass of a derived class must be a (non-strict) subclass of the metaclasses of all its bases
