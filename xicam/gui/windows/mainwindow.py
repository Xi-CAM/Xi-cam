--- conflicted
+++ resolved
@@ -1,14 +1,10 @@
 from functools import partial
 import sys
 
-<<<<<<< HEAD
 from databroker.core import BlueskyRun
 from intake.catalog.entry import CatalogEntry
 
-from qtpy.QtCore import QPropertyAnimation, QPoint, QEasingCurve, Qt, Slot, Signal
-=======
 from qtpy.QtCore import QPropertyAnimation, QPoint, QEasingCurve, Qt, Slot, Signal, QSettings
->>>>>>> 19cdc681
 from qtpy.QtGui import QIcon, QPixmap, QKeySequence, QFont
 from qtpy.QtWidgets import QMainWindow, QApplication, QStatusBar, QProgressBar, QStackedWidget, QMenu, QShortcut, QDockWidget, QWidget, QToolBar, QActionGroup, QGraphicsOpacityEffect, QAction, QSpinBox
 from xicam.plugins.guiplugin import PanelState
@@ -19,13 +15,10 @@
 from xicam.plugins import EntryPointPluginInfo
 from xicam.gui.widgets.debugmenubar import DebuggableMenuBar
 from xicam.core import msg
+from xicam.core.data import NonDBHeader
 from ..widgets import defaultstage
 from .settings import ConfigDialog
 from ..static import path
-<<<<<<< HEAD
-=======
-from databroker.core import BlueskyRun
->>>>>>> 19cdc681
 
 
 class XicamMainWindow(QMainWindow):
@@ -116,25 +109,24 @@
         for i in range(12):
             self.Fshortcuts[i].activated.connect(partial(self.setStage, i))
 
-
         self.readSettings()
         # Wireup default widgets
         defaultstage["left"].sigOpen.connect(self.open)
         defaultstage["left"].sigOpen.connect(print)
         defaultstage["left"].sigPreview.connect(defaultstage["lefttop"].preview)
 
-
     def open(self, header):
-<<<<<<< HEAD
-        if isinstance(header, (CatalogEntry, BlueskyRun)):
-=======
         if self.currentGUIPlugin is None:
+            msg.notifyMessage("Please select a gui plugin from the top before trying to open an image.")
             return
         if isinstance(header, BlueskyRun):
->>>>>>> 19cdc681
             self.currentGUIPlugin.appendCatalog(header)
+        elif isinstance(header, CatalogEntry):
+            self.currentGUIPlugin.appendCatalog(header())
+        elif isinstance(header, NonDBHeader):
+            self.currentGUIPlugin.appendHeader(header)
         else:
-            self.currentGUIPlugin.appendHeader(header)
+            raise TypeError(f"Cannot open {header}.")
 
     def showSettings(self):
         self._configdialog.show()
