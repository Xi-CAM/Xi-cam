--- conflicted
+++ resolved
@@ -53,13 +53,7 @@
         self._configdialog = ConfigDialog()
 
         # Load plugins
-<<<<<<< HEAD
         pluginmanager.collect_plugins()
-
-=======
-        # Wait for mainwindow to load before collecting plugins
-        threads.invoke_as_event(pluginmanager.collectPlugins)
->>>>>>> ed90dbdf
 
         # Setup center/toolbar/statusbar/progressbar
         self.pluginmodewidget = pluginModeWidget()
