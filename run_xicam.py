--- conflicted
+++ resolved
@@ -6,10 +6,8 @@
 
 print("args:", sys.argv)
 print("path:", sys.path)
-<<<<<<< HEAD
 print("cwd:", os.getcwd())
-=======
->>>>>>> 838b5a5d
+
 if sys.argv[0].endswith("Xi-cam"):
     root = os.path.dirname(sys.argv[0])
     sys.path = [
@@ -60,7 +58,6 @@
 
 
 if __name__ == "__main__":
-<<<<<<< HEAD
 
     # filter out "-u" flag for non-buffering
     if "-u" in sys.argv:
@@ -78,8 +75,6 @@
         exec(command)
         sys.exit()
 
-=======
->>>>>>> 838b5a5d
     if "-v" in sys.argv:
         tracer = trace.Trace(count=False, trace=True)
         tracer.run("main()")
