# -*- mode: python -*-
# TODO: ALERT! Before building, you MUST manually set the PYTHONPATH env-var as follows!
# WIN Preparation: set PYTHONPATH="C:\Users\rp\.virtualenvs\xi-cam2\Lib\site-packages"
<<<<<<< HEAD
# WIN Usage: pyinstaller --clean --onefile --noconsole --paths C:\Windows\System32\downlevel Xi-cam\Xi-cam.spec
=======
# WIN Usage: pyinstaller --clean --onefile --noconsole --paths C:\Windows\System32\downlevel Xi-cam.spec
>>>>>>> 838b5a5d
# OSX Usage: pyinstaller --clean --onefile --noconsole --osx-bundle-identifier gov.lbl.camera.xicam Xi-cam.spec

import glob, os
import distributed
import astropy
import qtpy  # preload qtpy and QApplication so that manager thinks qt is safe
from qtpy import QtWidgets

qapp = QtWidgets.QApplication([])
from xicam.plugins import manager as pluginmanager
import xicam.plugins, xicam.core, xicam.gui
import qtmodern
import pip
import PyQt5
import dask
<<<<<<< HEAD
import xicam
import setuptools
import distutils
import six
=======
import site
>>>>>>> 838b5a5d

block_cipher = None

from xicam.gui import static

# Some packages have messy non-py contents; Lets wrangle them!
<<<<<<< HEAD

# Xi-cam's static files
datas_src = [
    path
    for path in glob.glob(os.path.join(static.__path__[0], "**/*.*"), recursive=True)
    if "__init__.py" not in path
]  # TODO: filter this
datas_dst = [
    os.path.dirname(
        os.path.relpath(
            path, os.path.dirname(os.path.dirname(os.path.dirname(static.__path__[0])))
        )
    )
    for path in datas_src
]
=======
datas_src = [
    path for path in glob.glob(os.path.join(static.__path__[0], "**/*.*"), recursive=True) if "__init__.py" not in path
]
datas_dst = [os.path.dirname(os.path.relpath(path, static.__path__[0])) for path in datas_src]
>>>>>>> 838b5a5d

# Astropy is a mess of file-based imports; must include source outside of pkg
datas_src.append(astropy.__path__[0])
datas_dst.append("astropy")

# qtmodern has lots of data files; including source
datas_src.append(qtmodern.__path__[0])
datas_dst.append("qtmodern")

# pip needs its certs
datas_src.append(pip.__path__[0])
datas_dst.append("pip")

# PyQt5 needs its binaries
datas_src.append(PyQt5.__path__[0])
datas_dst.append("PyQt5")

# Dask needs its config yaml
datas_src.append(dask.__path__[0])
<<<<<<< HEAD
datas_dst.append("dask")

# Distributed needs its yaml
datas_src.append(os.path.join(distributed.__path__[0], "distributed.yaml"))
datas_dst.append("distributed")

# The setuptools packaged in the frozen app is a very old version; here's a newer one
if ".egg" in setuptools.__path__[0]:
    raise (
        ImportError(
            "Setuptools may be installed as an egg. Please do a non-egg install before building."
        )
    )
datas_src.append(setuptools.__path__[0])
datas_dst.append("setuptools")
datas_src.append(distutils.__path__[0])
datas_dst.append("distutils")
datas_src.append(six.__file__)
datas_dst.append(".")

# AND... setuptools needs its dist-info so that entry-points to commands are available (otherwise pip and setuptools
# can't find commands)
setuptools_dist_info = glob.glob(setuptools.__path__[0] + "*.dist-info")[-1]
datas_src.append(setuptools_dist_info)
datas_dst.append(os.path.basename(setuptools_dist_info))

# Xi-cam has path sensitive marker-files
for path in list(xicam.__path__):
    xicam_src = glob.glob(os.path.join(path, "**/*.*"), recursive=True)
    xicam_src = list(
        filter(
            lambda path: os.path.splitext(path)[-1] in [".py", ".yapsy-plugin"],
            xicam_src,
        )
    )
    datas_src.extend(xicam_src)
    datas_dst.extend(
        [os.path.dirname(os.path.relpath(p, os.path.dirname(path))) for p in xicam_src]
    )

print("datas:")
print(*list(zip(datas_src, datas_dst)), sep="\n")


a = Analysis(
    ["run_xicam.py"],
    pathex=[os.getcwd(), "C:\\Windows\\System32\\downlevel"],
    binaries=[],
    datas=zip(datas_src, datas_dst),
    hiddenimports=[
        "pandas._libs.tslibs.timedeltas",
        "imagecodecs._imagecodecs_lite",
        "pandas._libs.tslibs.np_datetime",
        "pandas._libs.tslibs.nattype",
        "pandas._libs.tslibs",
        "pandas._libs.skiplist",
        "numpy.lib",
        "numpy.lib.recfunctions",
        "shelve",
        "requests",
        "qdarkstyle",
        "xicam.core.execution",
        "xicam.plugins.cammart",
        "xicam.gui.widgets.dynimageview",
        "compileall",
        "xicam.gui.windows",
        "xicam.core",
        "xicam.plugins",
        "xicam.gui",
    ],
    hookspath=[],
    runtime_hooks=[],
    excludes=["astropy", "qtmodern", "pip", "PyQt5"],  # included in data
    win_no_prefer_redirects=False,
    win_private_assemblies=False,
    cipher=block_cipher,
)

pyz = PYZ(a.pure, a.zipped_data, cipher=block_cipher)

# For onefile
# exe = EXE(pyz,
#           a.scripts,
#           a.binaries,
#           a.zipfiles,
#           a.datas,
#           name='Xi-cam',
#           debug=False,
#           strip=False,
#           upx=True,)

# For non-onefile
exe = EXE(
    pyz,
    a.scripts,
    exclude_binaries=True,
    name="Xi-cam",
    debug=False,
    strip=False,
    upx=True,
    console=True,
    icon="xi-cam.gui\\xicam\\gui\\static\\icons\\xicam.ico",
)

coll = COLLECT(
    exe, a.binaries, a.zipfiles, a.datas, strip=False, upx=True, name="Xi-cam"
)
=======
datas_dst.append('dask')

# Distributed needs its yaml
datas_src.append(os.path.join(distributed.__path__[0],'distributed.yaml'))
datas_dst.append('distributed')

pluginmanager.collectPlugins(paths=[xicam.core.__path__[0], xicam.plugins.__path__[0], xicam.gui.__path__[0]])
plugins = pluginmanager.getAllPlugins()
datas_src.extend([plugin.path for plugin in plugins])
datas_dst.extend(["plugins"] * len(plugins))

markerfiles = list(map(os.path.abspath, glob.glob("**/*.yapsy-plugin", recursive=True)))
datas_src.extend(markerfiles)
datas_dst.extend(["plugins"] * len(markerfiles))

a = Analysis(['run_xicam.py'],
             pathex=[os.getcwd(),
                     'C:\\Windows\\System32\\downlevel',
                     site.getsitepackages()],
             binaries=[],
             datas=zip(datas_src, datas_dst),
             hiddenimports=['pandas._libs.tslibs.timedeltas',
                            'imagecodecs._imagecodecs_lite',
                            'pandas._libs.tslibs.np_datetime',
                            'pandas._libs.tslibs.nattype',
                            'pandas._libs.tslibs',
                            'pandas._libs.skiplist',
                            'numpy.lib',
                            'numpy.lib.recfunctions',
                            'shelve',
                            'requests',
                            'qdarkstyle',
                            'xicam.core.execution',
                            'xicam.plugins.cammart',
                            'xicam.gui.widgets.dynimageview',
                            'compileall',
                            'xicam.gui.windows',
                            'xicam.core',
                            'xicam.plugins',
                            'xicam.gui'
                            ],
             hookspath=[],
             runtime_hooks=[],
             excludes=['astropy', 'qtmodern', 'pip', 'PyQt5'],  # included in data
             win_no_prefer_redirects=False,
             win_private_assemblies=False,
             cipher=block_cipher)

pyz = PYZ(a.pure, a.zipped_data,
             cipher=block_cipher)

exe = EXE(pyz,
          a.scripts,
          exclude_binaries=True,
          name='Xi-cam',
          debug=False,
          strip=False,
          upx=True,
          console=True )

coll = COLLECT(exe,
               a.binaries,
               a.zipfiles,
               a.datas,
               strip=False,
               upx=True,
               name='Xi-cam')
>>>>>>> 838b5a5d
<|MERGE_RESOLUTION|>--- conflicted
+++ resolved
@@ -1,11 +1,7 @@
 # -*- mode: python -*-
 # TODO: ALERT! Before building, you MUST manually set the PYTHONPATH env-var as follows!
 # WIN Preparation: set PYTHONPATH="C:\Users\rp\.virtualenvs\xi-cam2\Lib\site-packages"
-<<<<<<< HEAD
 # WIN Usage: pyinstaller --clean --onefile --noconsole --paths C:\Windows\System32\downlevel Xi-cam\Xi-cam.spec
-=======
-# WIN Usage: pyinstaller --clean --onefile --noconsole --paths C:\Windows\System32\downlevel Xi-cam.spec
->>>>>>> 838b5a5d
 # OSX Usage: pyinstaller --clean --onefile --noconsole --osx-bundle-identifier gov.lbl.camera.xicam Xi-cam.spec
 
 import glob, os
@@ -21,21 +17,17 @@
 import pip
 import PyQt5
 import dask
-<<<<<<< HEAD
 import xicam
 import setuptools
 import distutils
 import six
-=======
 import site
->>>>>>> 838b5a5d
 
 block_cipher = None
 
 from xicam.gui import static
 
 # Some packages have messy non-py contents; Lets wrangle them!
-<<<<<<< HEAD
 
 # Xi-cam's static files
 datas_src = [
@@ -51,12 +43,6 @@
     )
     for path in datas_src
 ]
-=======
-datas_src = [
-    path for path in glob.glob(os.path.join(static.__path__[0], "**/*.*"), recursive=True) if "__init__.py" not in path
-]
-datas_dst = [os.path.dirname(os.path.relpath(path, static.__path__[0])) for path in datas_src]
->>>>>>> 838b5a5d
 
 # Astropy is a mess of file-based imports; must include source outside of pkg
 datas_src.append(astropy.__path__[0])
@@ -76,7 +62,6 @@
 
 # Dask needs its config yaml
 datas_src.append(dask.__path__[0])
-<<<<<<< HEAD
 datas_dst.append("dask")
 
 # Distributed needs its yaml
@@ -123,7 +108,7 @@
 
 a = Analysis(
     ["run_xicam.py"],
-    pathex=[os.getcwd(), "C:\\Windows\\System32\\downlevel"],
+    pathex=[os.getcwd(), "C:\\Windows\\System32\\downlevel", site.getsitepackages()],
     binaries=[],
     datas=zip(datas_src, datas_dst),
     hiddenimports=[
@@ -183,73 +168,4 @@
 
 coll = COLLECT(
     exe, a.binaries, a.zipfiles, a.datas, strip=False, upx=True, name="Xi-cam"
-)
-=======
-datas_dst.append('dask')
-
-# Distributed needs its yaml
-datas_src.append(os.path.join(distributed.__path__[0],'distributed.yaml'))
-datas_dst.append('distributed')
-
-pluginmanager.collectPlugins(paths=[xicam.core.__path__[0], xicam.plugins.__path__[0], xicam.gui.__path__[0]])
-plugins = pluginmanager.getAllPlugins()
-datas_src.extend([plugin.path for plugin in plugins])
-datas_dst.extend(["plugins"] * len(plugins))
-
-markerfiles = list(map(os.path.abspath, glob.glob("**/*.yapsy-plugin", recursive=True)))
-datas_src.extend(markerfiles)
-datas_dst.extend(["plugins"] * len(markerfiles))
-
-a = Analysis(['run_xicam.py'],
-             pathex=[os.getcwd(),
-                     'C:\\Windows\\System32\\downlevel',
-                     site.getsitepackages()],
-             binaries=[],
-             datas=zip(datas_src, datas_dst),
-             hiddenimports=['pandas._libs.tslibs.timedeltas',
-                            'imagecodecs._imagecodecs_lite',
-                            'pandas._libs.tslibs.np_datetime',
-                            'pandas._libs.tslibs.nattype',
-                            'pandas._libs.tslibs',
-                            'pandas._libs.skiplist',
-                            'numpy.lib',
-                            'numpy.lib.recfunctions',
-                            'shelve',
-                            'requests',
-                            'qdarkstyle',
-                            'xicam.core.execution',
-                            'xicam.plugins.cammart',
-                            'xicam.gui.widgets.dynimageview',
-                            'compileall',
-                            'xicam.gui.windows',
-                            'xicam.core',
-                            'xicam.plugins',
-                            'xicam.gui'
-                            ],
-             hookspath=[],
-             runtime_hooks=[],
-             excludes=['astropy', 'qtmodern', 'pip', 'PyQt5'],  # included in data
-             win_no_prefer_redirects=False,
-             win_private_assemblies=False,
-             cipher=block_cipher)
-
-pyz = PYZ(a.pure, a.zipped_data,
-             cipher=block_cipher)
-
-exe = EXE(pyz,
-          a.scripts,
-          exclude_binaries=True,
-          name='Xi-cam',
-          debug=False,
-          strip=False,
-          upx=True,
-          console=True )
-
-coll = COLLECT(exe,
-               a.binaries,
-               a.zipfiles,
-               a.datas,
-               strip=False,
-               upx=True,
-               name='Xi-cam')
->>>>>>> 838b5a5d
+)